--- conflicted
+++ resolved
@@ -682,11 +682,7 @@
         foreach ($classes as $class) {
             foreach ($class->associationMappings as $assoc) {
                 if ($assoc['isOwningSide'] && $assoc['type'] == ClassMetadata::MANY_TO_MANY) {
-<<<<<<< HEAD
-                    $associationTables[] = $assoc->joinTable['name'];
-=======
                     $associationTables[] = $assoc['joinTable']['name'];
->>>>>>> 1d5b24ec
                 }
             }
         }
