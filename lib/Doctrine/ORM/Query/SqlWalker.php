<?php
/*
 * THIS SOFTWARE IS PROVIDED BY THE COPYRIGHT HOLDERS AND CONTRIBUTORS
 * "AS IS" AND ANY EXPRESS OR IMPLIED WARRANTIES, INCLUDING, BUT NOT
 * LIMITED TO, THE IMPLIED WARRANTIES OF MERCHANTABILITY AND FITNESS FOR
 * A PARTICULAR PURPOSE ARE DISCLAIMED. IN NO EVENT SHALL THE COPYRIGHT
 * OWNER OR CONTRIBUTORS BE LIABLE FOR ANY DIRECT, INDIRECT, INCIDENTAL,
 * SPECIAL, EXEMPLARY, OR CONSEQUENTIAL DAMAGES (INCLUDING, BUT NOT
 * LIMITED TO, PROCUREMENT OF SUBSTITUTE GOODS OR SERVICES; LOSS OF USE,
 * DATA, OR PROFITS; OR BUSINESS INTERRUPTION) HOWEVER CAUSED AND ON ANY
 * THEORY OF LIABILITY, WHETHER IN CONTRACT, STRICT LIABILITY, OR TORT
 * (INCLUDING NEGLIGENCE OR OTHERWISE) ARISING IN ANY WAY OUT OF THE USE
 * OF THIS SOFTWARE, EVEN IF ADVISED OF THE POSSIBILITY OF SUCH DAMAGE.
 *
 * This software consists of voluntary contributions made by many individuals
 * and is licensed under the MIT license. For more information, see
 * <http://www.doctrine-project.org>.
 */

namespace Doctrine\ORM\Query;

use Doctrine\DBAL\LockMode;
use Doctrine\DBAL\Types\Type;
use Doctrine\ORM\Mapping\ClassMetadata;
use Doctrine\ORM\Mapping\ClassMetadataInfo;
use Doctrine\ORM\OptimisticLockException;
use Doctrine\ORM\Query;
use Doctrine\ORM\Utility\PersisterHelper;

/**
 * The SqlWalker is a TreeWalker that walks over a DQL AST and constructs
 * the corresponding SQL.
 *
 * @author Guilherme Blanco <guilhermeblanco@hotmail.com>
 * @author Roman Borschel <roman@code-factory.org>
 * @author Benjamin Eberlei <kontakt@beberlei.de>
 * @author Alexander <iam.asm89@gmail.com>
 * @author Fabio B. Silva <fabio.bat.silva@gmail.com>
 * @since  2.0
 */
class SqlWalker implements TreeWalker
{
    /**
     * @var string
     */
    const HINT_DISTINCT = 'doctrine.distinct';

    /**
     * @var ResultSetMapping
     */
    private $rsm;

    /**
     * Counter for generating unique column aliases.
     *
     * @var integer
     */
    private $aliasCounter = 0;

    /**
     * Counter for generating unique table aliases.
     *
     * @var integer
     */
    private $tableAliasCounter = 0;

    /**
     * Counter for generating unique scalar result.
     *
     * @var integer
     */
    private $scalarResultCounter = 1;

    /**
     * Counter for generating unique parameter indexes.
     *
     * @var integer
     */
    private $sqlParamIndex = 0;

    /**
     * Counter for generating indexes.
     *
     * @var integer
     */
    private $newObjectCounter = 0;

    /**
     * @var ParserResult
     */
    private $parserResult;

    /**
     * @var \Doctrine\ORM\EntityManager
     */
    private $em;

    /**
     * @var \Doctrine\DBAL\Connection
     */
    private $conn;

    /**
     * @var \Doctrine\ORM\AbstractQuery
     */
    private $query;

    /**
     * @var array
     */
    private $tableAliasMap = [];

    /**
     * Map from result variable names to their SQL column alias names.
     *
     * @var array
     */
    private $scalarResultAliasMap = [];

    /**
     * Map from Table-Alias + Column-Name to OrderBy-Direction.
     *
     * @var array
     */
    private $orderedColumnsMap = [];

    /**
     * Map from DQL-Alias + Field-Name to SQL Column Alias.
     *
     * @var array
     */
    private $scalarFields = [];

    /**
     * Map of all components/classes that appear in the DQL query.
     *
     * @var array
     */
    private $queryComponents;

    /**
     * A list of classes that appear in non-scalar SelectExpressions.
     *
     * @var array
     */
    private $selectedClasses = [];

    /**
     * The DQL alias of the root class of the currently traversed query.
     *
     * @var array
     */
    private $rootAliases = [];

    /**
     * Flag that indicates whether to generate SQL table aliases in the SQL.
     * These should only be generated for SELECT queries, not for UPDATE/DELETE.
     *
     * @var boolean
     */
    private $useSqlTableAliases = true;

    /**
     * The database platform abstraction.
     *
     * @var \Doctrine\DBAL\Platforms\AbstractPlatform
     */
    private $platform;

    /**
     * The quote strategy.
     *
     * @var \Doctrine\ORM\Mapping\QuoteStrategy
     */
    private $quoteStrategy;

    /**
     * {@inheritDoc}
     */
    public function __construct($query, $parserResult, array $queryComponents)
    {
        $this->query            = $query;
        $this->parserResult     = $parserResult;
        $this->queryComponents  = $queryComponents;
        $this->rsm              = $parserResult->getResultSetMapping();
        $this->em               = $query->getEntityManager();
        $this->conn             = $this->em->getConnection();
        $this->platform         = $this->conn->getDatabasePlatform();
        $this->quoteStrategy    = $this->em->getConfiguration()->getQuoteStrategy();
    }

    /**
     * Gets the Query instance used by the walker.
     *
     * @return Query.
     */
    public function getQuery()
    {
        return $this->query;
    }

    /**
     * Gets the Connection used by the walker.
     *
     * @return \Doctrine\DBAL\Connection
     */
    public function getConnection()
    {
        return $this->conn;
    }

    /**
     * Gets the EntityManager used by the walker.
     *
     * @return \Doctrine\ORM\EntityManager
     */
    public function getEntityManager()
    {
        return $this->em;
    }

    /**
     * Gets the information about a single query component.
     *
     * @param string $dqlAlias The DQL alias.
     *
     * @return array
     */
    public function getQueryComponent($dqlAlias)
    {
        return $this->queryComponents[$dqlAlias];
    }

    /**
     * {@inheritdoc}
     */
    public function getQueryComponents()
    {
        return $this->queryComponents;
    }

    /**
     * {@inheritdoc}
     */
    public function setQueryComponent($dqlAlias, array $queryComponent)
    {
        $requiredKeys = ['metadata', 'parent', 'relation', 'map', 'nestingLevel', 'token'];

        if (array_diff($requiredKeys, array_keys($queryComponent))) {
            throw QueryException::invalidQueryComponent($dqlAlias);
        }

        $this->queryComponents[$dqlAlias] = $queryComponent;
    }

    /**
     * {@inheritdoc}
     */
    public function getExecutor($AST)
    {
        switch (true) {
            case ($AST instanceof AST\DeleteStatement):
                $primaryClass = $this->em->getClassMetadata($AST->deleteClause->abstractSchemaName);

                return ($primaryClass->isInheritanceTypeJoined())
                    ? new Exec\MultiTableDeleteExecutor($AST, $this)
                    : new Exec\SingleTableDeleteUpdateExecutor($AST, $this);

            case ($AST instanceof AST\UpdateStatement):
                $primaryClass = $this->em->getClassMetadata($AST->updateClause->abstractSchemaName);

                return ($primaryClass->isInheritanceTypeJoined())
                    ? new Exec\MultiTableUpdateExecutor($AST, $this)
                    : new Exec\SingleTableDeleteUpdateExecutor($AST, $this);

            default:
                return new Exec\SingleSelectExecutor($AST, $this);
        }
    }

    /**
     * Generates a unique, short SQL table alias.
     *
     * @param string $tableName Table name
     * @param string $dqlAlias  The DQL alias.
     *
     * @return string Generated table alias.
     */
    public function getSQLTableAlias($tableName, $dqlAlias = '')
    {
        $tableName .= ($dqlAlias) ? '@[' . $dqlAlias . ']' : '';

        if ( ! isset($this->tableAliasMap[$tableName])) {
            $this->tableAliasMap[$tableName] = (preg_match('/[a-z]/i', $tableName[0]) ? strtolower($tableName[0]) : 't')
                . $this->tableAliasCounter++ . '_';
        }

        return $this->tableAliasMap[$tableName];
    }

    /**
     * Forces the SqlWalker to use a specific alias for a table name, rather than
     * generating an alias on its own.
     *
     * @param string $tableName
     * @param string $alias
     * @param string $dqlAlias
     *
     * @return string
     */
    public function setSQLTableAlias($tableName, $alias, $dqlAlias = '')
    {
        $tableName .= ($dqlAlias) ? '@[' . $dqlAlias . ']' : '';

        $this->tableAliasMap[$tableName] = $alias;

        return $alias;
    }

    /**
     * Gets an SQL column alias for a column name.
     *
     * @param string $columnName
     *
     * @return string
     */
    public function getSQLColumnAlias($columnName)
    {
        return $this->quoteStrategy->getColumnAlias($columnName, $this->aliasCounter++, $this->platform);
    }

    /**
     * Generates the SQL JOINs that are necessary for Class Table Inheritance
     * for the given class.
     *
     * @param ClassMetadata $class    The class for which to generate the joins.
     * @param string        $dqlAlias The DQL alias of the class.
     *
     * @return string The SQL.
     */
    private function _generateClassTableInheritanceJoins($class, $dqlAlias)
    {
        $sql = '';

        $baseTableAlias = $this->getSQLTableAlias($class->getTableName(), $dqlAlias);

        // INNER JOIN parent class tables
        foreach ($class->parentClasses as $parentClassName) {
            $parentClass = $this->em->getClassMetadata($parentClassName);
            $tableAlias  = $this->getSQLTableAlias($parentClass->getTableName(), $dqlAlias);

            // If this is a joined association we must use left joins to preserve the correct result.
            $sql .= isset($this->queryComponents[$dqlAlias]['relation']) ? ' LEFT ' : ' INNER ';
            $sql .= 'JOIN ' . $this->quoteStrategy->getTableName($parentClass, $this->platform) . ' ' . $tableAlias . ' ON ';

            $sqlParts = [];

            foreach ($this->quoteStrategy->getIdentifierColumnNames($class, $this->platform) as $columnName) {
                $sqlParts[] = $baseTableAlias . '.' . $columnName . ' = ' . $tableAlias . '.' . $columnName;
            }

            // Add filters on the root class
            if ($filterSql = $this->generateFilterConditionSQL($parentClass, $tableAlias)) {
                $sqlParts[] = $filterSql;
            }

            $sql .= implode(' AND ', $sqlParts);
        }

        // Ignore subclassing inclusion if partial objects is disallowed
        if ($this->query->getHint(Query::HINT_FORCE_PARTIAL_LOAD)) {
            return $sql;
        }

        // LEFT JOIN child class tables
        foreach ($class->subClasses as $subClassName) {
            $subClass   = $this->em->getClassMetadata($subClassName);
            $tableAlias = $this->getSQLTableAlias($subClass->getTableName(), $dqlAlias);

            $sql .= ' LEFT JOIN ' . $this->quoteStrategy->getTableName($subClass, $this->platform) . ' ' . $tableAlias . ' ON ';

            $sqlParts = [];

            foreach ($this->quoteStrategy->getIdentifierColumnNames($subClass, $this->platform) as $columnName) {
                $sqlParts[] = $baseTableAlias . '.' . $columnName . ' = ' . $tableAlias . '.' . $columnName;
            }

            $sql .= implode(' AND ', $sqlParts);
        }

        return $sql;
    }

    /**
     * @return string
     */
    private function _generateOrderedCollectionOrderByItems()
    {
        $orderedColumns = [];

        foreach ($this->selectedClasses as $selectedClass) {
            $dqlAlias  = $selectedClass['dqlAlias'];
            $qComp     = $this->queryComponents[$dqlAlias];

            if ( ! isset($qComp['relation']['orderBy'])) {
                continue;
            }

            $persister = $this->em->getUnitOfWork()->getEntityPersister($qComp['metadata']->name);

            foreach ($qComp['relation']['orderBy'] as $fieldName => $orientation) {
                $columnName = $this->quoteStrategy->getColumnName($fieldName, $qComp['metadata'], $this->platform);
                $tableName  = ($qComp['metadata']->isInheritanceTypeJoined())
                    ? $persister->getOwningTable($fieldName)
                    : $qComp['metadata']->getTableName();

                $orderedColumn = $this->getSQLTableAlias($tableName, $dqlAlias) . '.' . $columnName;

                // OrderByClause should replace an ordered relation. see - DDC-2475
                if (isset($this->orderedColumnsMap[$orderedColumn])) {
                    continue;
                }

                $this->orderedColumnsMap[$orderedColumn] = $orientation;
                $orderedColumns[] = $orderedColumn . ' ' . $orientation;
            }
        }

        return implode(', ', $orderedColumns);
    }

    /**
     * Generates a discriminator column SQL condition for the class with the given DQL alias.
     *
     * @param array $dqlAliases List of root DQL aliases to inspect for discriminator restrictions.
     *
     * @return string
     */
    private function _generateDiscriminatorColumnConditionSQL(array $dqlAliases)
    {
        $sqlParts = [];

        foreach ($dqlAliases as $dqlAlias) {
            $class = $this->queryComponents[$dqlAlias]['metadata'];

            if ( ! $class->isInheritanceTypeSingleTable()) continue;

            $conn   = $this->em->getConnection();
            $values = [];

            if ($class->discriminatorValue !== null) { // discriminators can be 0
                $values[] = $conn->quote($class->discriminatorValue);
            }

            foreach ($class->subClasses as $subclassName) {
                $values[] = $conn->quote($this->em->getClassMetadata($subclassName)->discriminatorValue);
            }

            $sqlTableAlias = ($this->useSqlTableAliases)
                ? $this->getSQLTableAlias($class->getTableName(), $dqlAlias) . '.'
                : '';

            $sqlParts[] = $sqlTableAlias . $class->discriminatorColumn['name'] . ' IN (' . implode(', ', $values) . ')';
        }

        $sql = implode(' AND ', $sqlParts);

        return (count($sqlParts) > 1) ? '(' . $sql . ')' : $sql;
    }

    /**
     * Generates the filter SQL for a given entity and table alias.
     *
     * @param ClassMetadata $targetEntity     Metadata of the target entity.
     * @param string        $targetTableAlias The table alias of the joined/selected table.
     *
     * @return string The SQL query part to add to a query.
     */
    private function generateFilterConditionSQL(ClassMetadata $targetEntity, $targetTableAlias)
    {
        if (!$this->em->hasFilters()) {
            return '';
        }

        switch($targetEntity->inheritanceType) {
            case ClassMetadata::INHERITANCE_TYPE_NONE:
                break;
            case ClassMetadata::INHERITANCE_TYPE_JOINED:
                // The classes in the inheritance will be added to the query one by one,
                // but only the root node is getting filtered
                if ($targetEntity->name !== $targetEntity->rootEntityName) {
                    return '';
                }
                break;
            case ClassMetadata::INHERITANCE_TYPE_SINGLE_TABLE:
                // With STI the table will only be queried once, make sure that the filters
                // are added to the root entity
                $targetEntity = $this->em->getClassMetadata($targetEntity->rootEntityName);
                break;
            default:
                //@todo: throw exception?
                return '';
        }

        $filterClauses = [];
        foreach ($this->em->getFilters()->getEnabledFilters() as $filter) {
            if ('' !== $filterExpr = $filter->addFilterConstraint($targetEntity, $targetTableAlias)) {
                $filterClauses[] = '(' . $filterExpr . ')';
            }
        }

        return implode(' AND ', $filterClauses);
    }

    /**
     * {@inheritdoc}
     */
    public function walkSelectStatement(AST\SelectStatement $AST)
    {
        $limit    = $this->query->getMaxResults();
        $offset   = $this->query->getFirstResult();
        $lockMode = $this->query->getHint(Query::HINT_LOCK_MODE);
        $sql      = $this->walkSelectClause($AST->selectClause)
            . $this->walkFromClause($AST->fromClause)
            . $this->walkWhereClause($AST->whereClause);

        if ($AST->groupByClause) {
            $sql .= $this->walkGroupByClause($AST->groupByClause);
        }

        if ($AST->havingClause) {
            $sql .= $this->walkHavingClause($AST->havingClause);
        }

        if ($AST->orderByClause) {
            $sql .= $this->walkOrderByClause($AST->orderByClause);
        }

        if ( ! $AST->orderByClause && ($orderBySql = $this->_generateOrderedCollectionOrderByItems())) {
            $sql .= ' ORDER BY ' . $orderBySql;
        }

        if ($limit !== null || $offset !== null) {
            $sql = $this->platform->modifyLimitQuery($sql, $limit, $offset);
        }

        if ($lockMode === null || $lockMode === false || $lockMode === LockMode::NONE) {
            return $sql;
        }

        if ($lockMode === LockMode::PESSIMISTIC_READ) {
            return $sql . ' ' . $this->platform->getReadLockSQL();
        }

        if ($lockMode === LockMode::PESSIMISTIC_WRITE) {
            return $sql . ' ' . $this->platform->getWriteLockSQL();
        }

        if ($lockMode !== LockMode::OPTIMISTIC) {
            throw QueryException::invalidLockMode();
        }

        foreach ($this->selectedClasses as $selectedClass) {
            if ( ! $selectedClass['class']->isVersioned) {
                throw OptimisticLockException::lockFailed($selectedClass['class']->name);
            }
        }

        return $sql;
    }

    /**
     * {@inheritdoc}
     */
    public function walkUpdateStatement(AST\UpdateStatement $AST)
    {
        $this->useSqlTableAliases = false;
        $this->rsm->isSelect      = false;

        return $this->walkUpdateClause($AST->updateClause)
            . $this->walkWhereClause($AST->whereClause);
    }

    /**
     * {@inheritdoc}
     */
    public function walkDeleteStatement(AST\DeleteStatement $AST)
    {
        $this->useSqlTableAliases = false;
        $this->rsm->isSelect      = false;

        return $this->walkDeleteClause($AST->deleteClause)
            . $this->walkWhereClause($AST->whereClause);
    }

    /**
     * Walks down an IdentificationVariable AST node, thereby generating the appropriate SQL.
     * This one differs of ->walkIdentificationVariable() because it generates the entity identifiers.
     *
     * @param string $identVariable
     *
     * @return string
     */
    public function walkEntityIdentificationVariable($identVariable)
    {
        $class      = $this->queryComponents[$identVariable]['metadata'];
        $tableAlias = $this->getSQLTableAlias($class->getTableName(), $identVariable);
        $sqlParts   = [];

        foreach ($this->quoteStrategy->getIdentifierColumnNames($class, $this->platform) as $columnName) {
            $sqlParts[] = $tableAlias . '.' . $columnName;
        }

        return implode(', ', $sqlParts);
    }

    /**
     * Walks down an IdentificationVariable (no AST node associated), thereby generating the SQL.
     *
     * @param string $identificationVariable
     * @param string $fieldName
     *
     * @return string The SQL.
     */
    public function walkIdentificationVariable($identificationVariable, $fieldName = null)
    {
        $class = $this->queryComponents[$identificationVariable]['metadata'];

        if (
            $fieldName !== null && $class->isInheritanceTypeJoined() &&
            isset($class->fieldMappings[$fieldName]['inherited'])
        ) {
            $class = $this->em->getClassMetadata($class->fieldMappings[$fieldName]['inherited']);
        }

        return $this->getSQLTableAlias($class->getTableName(), $identificationVariable);
    }

    /**
     * {@inheritdoc}
     */
    public function walkPathExpression($pathExpr)
    {
        $sql = '';

        /* @var $pathExpr Query\AST\PathExpression */
        switch ($pathExpr->type) {
            case AST\PathExpression::TYPE_STATE_FIELD:
                $fieldName = $pathExpr->field;
                $dqlAlias = $pathExpr->identificationVariable;
                $class = $this->queryComponents[$dqlAlias]['metadata'];

                if ($this->useSqlTableAliases) {
                    $sql .= $this->walkIdentificationVariable($dqlAlias, $fieldName) . '.';
                }

                $sql .= $this->quoteStrategy->getColumnName($fieldName, $class, $this->platform);
                break;

            case AST\PathExpression::TYPE_SINGLE_VALUED_ASSOCIATION:
                // 1- the owning side:
                //    Just use the foreign key, i.e. u.group_id
                $fieldName = $pathExpr->field;
                $dqlAlias = $pathExpr->identificationVariable;
                $class = $this->queryComponents[$dqlAlias]['metadata'];

                if (isset($class->associationMappings[$fieldName]['inherited'])) {
                    $class = $this->em->getClassMetadata($class->associationMappings[$fieldName]['inherited']);
                }

                $assoc = $class->associationMappings[$fieldName];

                if ( ! $assoc['isOwningSide']) {
                    throw QueryException::associationPathInverseSideNotSupported($pathExpr);
                }

                // COMPOSITE KEYS NOT (YET?) SUPPORTED
                if (count($assoc['sourceToTargetKeyColumns']) > 1) {
                    throw QueryException::associationPathCompositeKeyNotSupported();
                }

                if ($this->useSqlTableAliases) {
                    $sql .= $this->getSQLTableAlias($class->getTableName(), $dqlAlias) . '.';
                }

                $sql .= reset($assoc['targetToSourceKeyColumns']);
                break;

            default:
                throw QueryException::invalidPathExpression($pathExpr);
        }

        return $sql;
    }

    /**
     * {@inheritdoc}
     */
    public function walkSelectClause($selectClause)
    {
        $sql = 'SELECT ' . (($selectClause->isDistinct) ? 'DISTINCT ' : '');
        $sqlSelectExpressions = array_filter(array_map([$this, 'walkSelectExpression'], $selectClause->selectExpressions));

        if ($this->query->getHint(Query::HINT_INTERNAL_ITERATION) == true && $selectClause->isDistinct) {
            $this->query->setHint(self::HINT_DISTINCT, true);
        }

        $addMetaColumns = ! $this->query->getHint(Query::HINT_FORCE_PARTIAL_LOAD) &&
            $this->query->getHydrationMode() == Query::HYDRATE_OBJECT
            ||
            $this->query->getHydrationMode() != Query::HYDRATE_OBJECT &&
            $this->query->getHint(Query::HINT_INCLUDE_META_COLUMNS);

        foreach ($this->selectedClasses as $selectedClass) {
            $class       = $selectedClass['class'];
            $dqlAlias    = $selectedClass['dqlAlias'];
            $resultAlias = $selectedClass['resultAlias'];

            // Register as entity or joined entity result
            if ($this->queryComponents[$dqlAlias]['relation'] === null) {
                $this->rsm->addEntityResult($class->name, $dqlAlias, $resultAlias);
            } else {
                $this->rsm->addJoinedEntityResult(
                    $class->name,
                    $dqlAlias,
                    $this->queryComponents[$dqlAlias]['parent'],
                    $this->queryComponents[$dqlAlias]['relation']['fieldName']
                );
            }

            if ($class->isInheritanceTypeSingleTable() || $class->isInheritanceTypeJoined()) {
                // Add discriminator columns to SQL
                $rootClass   = $this->em->getClassMetadata($class->rootEntityName);
                $tblAlias    = $this->getSQLTableAlias($rootClass->getTableName(), $dqlAlias);
                $discrColumn = $rootClass->discriminatorColumn;
                $columnAlias = $this->getSQLColumnAlias($discrColumn['name']);

                $sqlSelectExpressions[] = $tblAlias . '.' . $discrColumn['name'] . ' AS ' . $columnAlias;

                $this->rsm->setDiscriminatorColumn($dqlAlias, $columnAlias);
                $this->rsm->addMetaResult($dqlAlias, $columnAlias, $discrColumn['fieldName'], false, $discrColumn['type']);
            }

            // Add foreign key columns to SQL, if necessary
            if ( ! $addMetaColumns && ! $class->containsForeignIdentifier) {
                continue;
            }

            // Add foreign key columns of class and also parent classes
            foreach ($class->associationMappings as $assoc) {
                if ( ! ($assoc['isOwningSide'] && $assoc['type'] & ClassMetadata::TO_ONE)) {
                    continue;
                } else if ( !$addMetaColumns && !isset($assoc['id'])) {
                    continue;
                }

                $targetClass   = $this->em->getClassMetadata($assoc['targetEntity']);
                $isIdentifier  = (isset($assoc['id']) && $assoc['id'] === true);
                $owningClass   = (isset($assoc['inherited'])) ? $this->em->getClassMetadata($assoc['inherited']) : $class;
                $sqlTableAlias = $this->getSQLTableAlias($owningClass->getTableName(), $dqlAlias);

                foreach ($assoc['joinColumns'] as $joinColumn) {
                    $columnName  = $joinColumn['name'];
                    $columnAlias = $this->getSQLColumnAlias($columnName);
                    $columnType  = PersisterHelper::getTypeOfColumn($joinColumn['referencedColumnName'], $targetClass, $this->em);

                    $quotedColumnName       = $this->quoteStrategy->getJoinColumnName($joinColumn, $class, $this->platform);
                    $sqlSelectExpressions[] = $sqlTableAlias . '.' . $quotedColumnName . ' AS ' . $columnAlias;

                    $this->rsm->addMetaResult($dqlAlias, $columnAlias, $columnName, $isIdentifier, $columnType);
                }
            }

            // Add foreign key columns to SQL, if necessary
            if ( ! $addMetaColumns) {
                continue;
            }

            // Add foreign key columns of subclasses
            foreach ($class->subClasses as $subClassName) {
                $subClass      = $this->em->getClassMetadata($subClassName);
                $sqlTableAlias = $this->getSQLTableAlias($subClass->getTableName(), $dqlAlias);

                foreach ($subClass->associationMappings as $assoc) {
                    // Skip if association is inherited
                    if (isset($assoc['inherited'])) continue;

                    if ($assoc['isOwningSide'] && $assoc['type'] & ClassMetadata::TO_ONE) {
                        $targetClass = $this->em->getClassMetadata($assoc['targetEntity']);

                        foreach ($assoc['joinColumns'] as $joinColumn) {
                            $columnName  = $joinColumn['name'];
                            $columnAlias = $this->getSQLColumnAlias($columnName);
                            $columnType  = PersisterHelper::getTypeOfColumn($joinColumn['referencedColumnName'], $targetClass, $this->em);

                            $quotedColumnName       = $this->quoteStrategy->getJoinColumnName($joinColumn, $subClass, $this->platform);
                            $sqlSelectExpressions[] = $sqlTableAlias . '.' . $quotedColumnName . ' AS ' . $columnAlias;

                            $this->rsm->addMetaResult($dqlAlias, $columnAlias, $columnName, $subClass->isIdentifier($columnName), $columnType);
                        }
                    }
                }
            }
        }

        $sql .= implode(', ', $sqlSelectExpressions);

        return $sql;
    }

    /**
     * {@inheritdoc}
     */
    public function walkFromClause($fromClause)
    {
        $identificationVarDecls = $fromClause->identificationVariableDeclarations;
        $sqlParts = [];

        foreach ($identificationVarDecls as $identificationVariableDecl) {
            $sqlParts[] = $this->walkIdentificationVariableDeclaration($identificationVariableDecl);
        }

        return ' FROM ' . implode(', ', $sqlParts);
    }

    /**
     * Walks down a IdentificationVariableDeclaration AST node, thereby generating the appropriate SQL.
     *
     * @param AST\IdentificationVariableDeclaration $identificationVariableDecl
     *
     * @return string
     */
    public function walkIdentificationVariableDeclaration($identificationVariableDecl)
    {
        $sql = $this->walkRangeVariableDeclaration($identificationVariableDecl->rangeVariableDeclaration);

        if ($identificationVariableDecl->indexBy) {
            $this->walkIndexBy($identificationVariableDecl->indexBy);
        }

        foreach ($identificationVariableDecl->joins as $join) {
            $sql .= $this->walkJoin($join);
        }

        return $sql;
    }

    /**
     * Walks down a IndexBy AST node.
     *
     * @param AST\IndexBy $indexBy
     *
     * @return void
     */
    public function walkIndexBy($indexBy)
    {
        $pathExpression = $indexBy->simpleStateFieldPathExpression;
        $alias          = $pathExpression->identificationVariable;
        $field          = $pathExpression->field;

        if (isset($this->scalarFields[$alias][$field])) {
            $this->rsm->addIndexByScalar($this->scalarFields[$alias][$field]);

            return;
        }

        $this->rsm->addIndexBy($alias, $field);
    }

    /**
     * Walks down a RangeVariableDeclaration AST node, thereby generating the appropriate SQL.
     *
     * @param AST\RangeVariableDeclaration $rangeVariableDeclaration
     *
     * @return string
     */
    public function walkRangeVariableDeclaration($rangeVariableDeclaration)
    {
        $class    = $this->em->getClassMetadata($rangeVariableDeclaration->abstractSchemaName);
        $dqlAlias = $rangeVariableDeclaration->aliasIdentificationVariable;

        if ($rangeVariableDeclaration->isRoot) {
            $this->rootAliases[] = $dqlAlias;
        }

        $sql = $this->platform->appendLockHint(
            $this->quoteStrategy->getTableName($class, $this->platform) . ' ' .
            $this->getSQLTableAlias($class->getTableName(), $dqlAlias),
            $this->query->getHint(Query::HINT_LOCK_MODE)
        );

        if ($class->isInheritanceTypeJoined()) {
            $sql .= $this->_generateClassTableInheritanceJoins($class, $dqlAlias);
        }

        return $sql;
    }

    /**
     * Walks down a JoinAssociationDeclaration AST node, thereby generating the appropriate SQL.
     *
     * @param AST\JoinAssociationDeclaration $joinAssociationDeclaration
     * @param int                            $joinType
     * @param AST\ConditionalExpression      $condExpr
     *
     * @return string
     *
     * @throws QueryException
     */
    public function walkJoinAssociationDeclaration($joinAssociationDeclaration, $joinType = AST\Join::JOIN_TYPE_INNER, $condExpr = null)
    {
        $sql = '';

        $associationPathExpression = $joinAssociationDeclaration->joinAssociationPathExpression;
        $joinedDqlAlias            = $joinAssociationDeclaration->aliasIdentificationVariable;
        $indexBy                   = $joinAssociationDeclaration->indexBy;

        $relation        = $this->queryComponents[$joinedDqlAlias]['relation'];
        $targetClass     = $this->em->getClassMetadata($relation['targetEntity']);
        $sourceClass     = $this->em->getClassMetadata($relation['sourceEntity']);
        $targetTableName = $this->quoteStrategy->getTableName($targetClass, $this->platform);

        $targetTableAlias = $this->getSQLTableAlias($targetClass->getTableName(), $joinedDqlAlias);
        $sourceTableAlias = $this->getSQLTableAlias($sourceClass->getTableName(), $associationPathExpression->identificationVariable);

        // Ensure we got the owning side, since it has all mapping info
        $assoc = ( ! $relation['isOwningSide']) ? $targetClass->associationMappings[$relation['mappedBy']] : $relation;

        if ($this->query->getHint(Query::HINT_INTERNAL_ITERATION) == true && (!$this->query->getHint(self::HINT_DISTINCT) || isset($this->selectedClasses[$joinedDqlAlias]))) {
            if ($relation['type'] == ClassMetadata::ONE_TO_MANY || $relation['type'] == ClassMetadata::MANY_TO_MANY) {
                throw QueryException::iterateWithFetchJoinNotAllowed($assoc);
            }
        }

        $targetTableJoin = null;

        // This condition is not checking ClassMetadata::MANY_TO_ONE, because by definition it cannot
        // be the owning side and previously we ensured that $assoc is always the owning side of the associations.
        // The owning side is necessary at this point because only it contains the JoinColumn information.
        switch (true) {
            case ($assoc['type'] & ClassMetadata::TO_ONE):
                $conditions = [];

                foreach ($assoc['joinColumns'] as $joinColumn) {
                    $quotedSourceColumn = $this->quoteStrategy->getJoinColumnName($joinColumn, $targetClass, $this->platform);
                    $quotedTargetColumn = $this->quoteStrategy->getReferencedJoinColumnName($joinColumn, $targetClass, $this->platform);

                    if ($relation['isOwningSide']) {
                        $conditions[] = $sourceTableAlias . '.' . $quotedSourceColumn . ' = ' . $targetTableAlias . '.' . $quotedTargetColumn;

                        continue;
                    }

                    $conditions[] = $sourceTableAlias . '.' . $quotedTargetColumn . ' = ' . $targetTableAlias . '.' . $quotedSourceColumn;
                }

                // Apply remaining inheritance restrictions
                $discrSql = $this->_generateDiscriminatorColumnConditionSQL([$joinedDqlAlias]);

                if ($discrSql) {
                    $conditions[] = $discrSql;
                }

                // Apply the filters
                $filterExpr = $this->generateFilterConditionSQL($targetClass, $targetTableAlias);

                if ($filterExpr) {
                    $conditions[] = $filterExpr;
                }

                $targetTableJoin = [
                    'table' => $targetTableName . ' ' . $targetTableAlias,
                    'condition' => implode(' AND ', $conditions),
                ];
                break;

            case ($assoc['type'] == ClassMetadata::MANY_TO_MANY):
                // Join relation table
                $joinTable      = $assoc['joinTable'];
                $joinTableAlias = $this->getSQLTableAlias($joinTable['name'], $joinedDqlAlias);
                $joinTableName  = $this->quoteStrategy->getJoinTableName($assoc, $sourceClass, $this->platform);

                $conditions      = [];
                $relationColumns = ($relation['isOwningSide'])
                    ? $assoc['joinTable']['joinColumns']
                    : $assoc['joinTable']['inverseJoinColumns'];

                foreach ($relationColumns as $joinColumn) {
                    $quotedSourceColumn = $this->quoteStrategy->getJoinColumnName($joinColumn, $targetClass, $this->platform);
                    $quotedTargetColumn = $this->quoteStrategy->getReferencedJoinColumnName($joinColumn, $targetClass, $this->platform);

                    $conditions[] = $sourceTableAlias . '.' . $quotedTargetColumn . ' = ' . $joinTableAlias . '.' . $quotedSourceColumn;
                }

                $sql .= $joinTableName . ' ' . $joinTableAlias . ' ON ' . implode(' AND ', $conditions);

                // Join target table
                $sql .= ($joinType == AST\Join::JOIN_TYPE_LEFT || $joinType == AST\Join::JOIN_TYPE_LEFTOUTER) ? ' LEFT JOIN ' : ' INNER JOIN ';

                $conditions      = [];
                $relationColumns = ($relation['isOwningSide'])
                    ? $assoc['joinTable']['inverseJoinColumns']
                    : $assoc['joinTable']['joinColumns'];

                foreach ($relationColumns as $joinColumn) {
                    $quotedSourceColumn = $this->quoteStrategy->getJoinColumnName($joinColumn, $targetClass, $this->platform);
                    $quotedTargetColumn = $this->quoteStrategy->getReferencedJoinColumnName($joinColumn, $targetClass, $this->platform);

                    $conditions[] = $targetTableAlias . '.' . $quotedTargetColumn . ' = ' . $joinTableAlias . '.' . $quotedSourceColumn;
                }

                // Apply remaining inheritance restrictions
                $discrSql = $this->_generateDiscriminatorColumnConditionSQL([$joinedDqlAlias]);

                if ($discrSql) {
                    $conditions[] = $discrSql;
                }

                // Apply the filters
                $filterExpr = $this->generateFilterConditionSQL($targetClass, $targetTableAlias);

                if ($filterExpr) {
                    $conditions[] = $filterExpr;
                }

                $targetTableJoin = [
                    'table' => $targetTableName . ' ' . $targetTableAlias,
                    'condition' => implode(' AND ', $conditions),
                ];
                break;

            default:
                throw new \BadMethodCallException('Type of association must be one of *_TO_ONE or MANY_TO_MANY');
        }

        // Handle WITH clause
        $withCondition = (null === $condExpr) ? '' : ('(' . $this->walkConditionalExpression($condExpr) . ')');

        if ($targetClass->isInheritanceTypeJoined()) {
            $ctiJoins = $this->_generateClassTableInheritanceJoins($targetClass, $joinedDqlAlias);
            // If we have WITH condition, we need to build nested joins for target class table and cti joins
            if ($withCondition) {
                $sql .= '(' . $targetTableJoin['table'] . $ctiJoins . ') ON ' . $targetTableJoin['condition'];
            } else {
                $sql .= $targetTableJoin['table'] . ' ON ' . $targetTableJoin['condition'] . $ctiJoins;
            }
        } else {
            $sql .= $targetTableJoin['table'] . ' ON ' . $targetTableJoin['condition'];
        }

        if ($withCondition) {
            $sql .= ' AND ' . $withCondition;
        }

        // Apply the indexes
        if ($indexBy) {
            // For Many-To-One or One-To-One associations this obviously makes no sense, but is ignored silently.
            $this->walkIndexBy($indexBy);
        } else if (isset($relation['indexBy'])) {
            $this->rsm->addIndexBy($joinedDqlAlias, $relation['indexBy']);
        }

        return $sql;
    }

    /**
     * {@inheritdoc}
     */
    public function walkFunction($function)
    {
        return $function->getSql($this);
    }

    /**
     * {@inheritdoc}
     */
    public function walkOrderByClause($orderByClause)
    {
        $orderByItems = array_map([$this, 'walkOrderByItem'], $orderByClause->orderByItems);

        if (($collectionOrderByItems = $this->_generateOrderedCollectionOrderByItems()) !== '') {
            $orderByItems = array_merge($orderByItems, (array) $collectionOrderByItems);
        }

        return ' ORDER BY ' . implode(', ', $orderByItems);
    }

    /**
     * {@inheritdoc}
     */
    public function walkOrderByItem($orderByItem)
    {
        $type = strtoupper($orderByItem->type);
        $expr = $orderByItem->expression;
        $sql  = ($expr instanceof AST\Node)
            ? $expr->dispatch($this)
            : $this->walkResultVariable($this->queryComponents[$expr]['token']['value']);

        $this->orderedColumnsMap[$sql] = $type;

        if ($expr instanceof AST\Subselect) {
            return '(' . $sql . ') ' . $type;
        }

        return $sql . ' ' . $type;
    }

    /**
     * {@inheritdoc}
     */
    public function walkHavingClause($havingClause)
    {
        return ' HAVING ' . $this->walkConditionalExpression($havingClause->conditionalExpression);
    }

    /**
     * {@inheritdoc}
     */
    public function walkJoin($join)
    {
        $joinType        = $join->joinType;
        $joinDeclaration = $join->joinAssociationDeclaration;

        $sql = ($joinType == AST\Join::JOIN_TYPE_LEFT || $joinType == AST\Join::JOIN_TYPE_LEFTOUTER)
            ? ' LEFT JOIN '
            : ' INNER JOIN ';

        switch (true) {
            case ($joinDeclaration instanceof \Doctrine\ORM\Query\AST\RangeVariableDeclaration):
                $class      = $this->em->getClassMetadata($joinDeclaration->abstractSchemaName);
                $dqlAlias   = $joinDeclaration->aliasIdentificationVariable;
                $tableAlias = $this->getSQLTableAlias($class->table['name'], $dqlAlias);
                $conditions = [];

                if ($join->conditionalExpression) {
                    $conditions[] = '(' . $this->walkConditionalExpression($join->conditionalExpression) . ')';
                }

                $condExprConjunction = ($class->isInheritanceTypeJoined() && $joinType != AST\Join::JOIN_TYPE_LEFT && $joinType != AST\Join::JOIN_TYPE_LEFTOUTER)
                    ? ' AND '
                    : ' ON ';

                $sql .= $this->walkRangeVariableDeclaration($joinDeclaration);

                // Apply remaining inheritance restrictions
                $discrSql = $this->_generateDiscriminatorColumnConditionSQL([$dqlAlias]);

                if ($discrSql) {
                    $conditions[] = $discrSql;
                }

                // Apply the filters
                $filterExpr = $this->generateFilterConditionSQL($class, $tableAlias);

                if ($filterExpr) {
                    $conditions[] = $filterExpr;
                }

                if ($conditions) {
                    $sql .= $condExprConjunction . implode(' AND ', $conditions);
                }

                break;

            case ($joinDeclaration instanceof \Doctrine\ORM\Query\AST\JoinAssociationDeclaration):
                $sql .= $this->walkJoinAssociationDeclaration($joinDeclaration, $joinType, $join->conditionalExpression);
                break;
        }

        return $sql;
    }

    /**
     * Walks down a CoalesceExpression AST node and generates the corresponding SQL.
     *
     * @param AST\CoalesceExpression $coalesceExpression
     *
     * @return string The SQL.
     */
    public function walkCoalesceExpression($coalesceExpression)
    {
        $sql = 'COALESCE(';

        $scalarExpressions = [];

        foreach ($coalesceExpression->scalarExpressions as $scalarExpression) {
            $scalarExpressions[] = $this->walkSimpleArithmeticExpression($scalarExpression);
        }

        $sql .= implode(', ', $scalarExpressions) . ')';

        return $sql;
    }

    /**
     * Walks down a NullIfExpression AST node and generates the corresponding SQL.
     *
     * @param AST\NullIfExpression $nullIfExpression
     *
     * @return string The SQL.
     */
    public function walkNullIfExpression($nullIfExpression)
    {
        $firstExpression = is_string($nullIfExpression->firstExpression)
            ? $this->conn->quote($nullIfExpression->firstExpression)
            : $this->walkSimpleArithmeticExpression($nullIfExpression->firstExpression);

        $secondExpression = is_string($nullIfExpression->secondExpression)
            ? $this->conn->quote($nullIfExpression->secondExpression)
            : $this->walkSimpleArithmeticExpression($nullIfExpression->secondExpression);

        return 'NULLIF(' . $firstExpression . ', ' . $secondExpression . ')';
    }

    /**
     * Walks down a GeneralCaseExpression AST node and generates the corresponding SQL.
     *
     * @param AST\GeneralCaseExpression $generalCaseExpression
     *
     * @return string The SQL.
     */
    public function walkGeneralCaseExpression(AST\GeneralCaseExpression $generalCaseExpression)
    {
        $sql = 'CASE';

        foreach ($generalCaseExpression->whenClauses as $whenClause) {
            $sql .= ' WHEN ' . $this->walkConditionalExpression($whenClause->caseConditionExpression);
            $sql .= ' THEN ' . $this->walkSimpleArithmeticExpression($whenClause->thenScalarExpression);
        }

        $sql .= ' ELSE ' . $this->walkSimpleArithmeticExpression($generalCaseExpression->elseScalarExpression) . ' END';

        return $sql;
    }

    /**
     * Walks down a SimpleCaseExpression AST node and generates the corresponding SQL.
     *
     * @param AST\SimpleCaseExpression $simpleCaseExpression
     *
     * @return string The SQL.
     */
    public function walkSimpleCaseExpression($simpleCaseExpression)
    {
        $sql = 'CASE ' . $this->walkStateFieldPathExpression($simpleCaseExpression->caseOperand);

        foreach ($simpleCaseExpression->simpleWhenClauses as $simpleWhenClause) {
            $sql .= ' WHEN ' . $this->walkSimpleArithmeticExpression($simpleWhenClause->caseScalarExpression);
            $sql .= ' THEN ' . $this->walkSimpleArithmeticExpression($simpleWhenClause->thenScalarExpression);
        }

        $sql .= ' ELSE ' . $this->walkSimpleArithmeticExpression($simpleCaseExpression->elseScalarExpression) . ' END';

        return $sql;
    }

    /**
     * {@inheritdoc}
     */
    public function walkSelectExpression($selectExpression)
    {
        $sql    = '';
        $expr   = $selectExpression->expression;
        $hidden = $selectExpression->hiddenAliasResultVariable;

        switch (true) {
            case ($expr instanceof AST\PathExpression):
                if ($expr->type !== AST\PathExpression::TYPE_STATE_FIELD) {
                    throw QueryException::invalidPathExpression($expr);
                }

                $fieldName = $expr->field;
                $dqlAlias  = $expr->identificationVariable;
                $qComp     = $this->queryComponents[$dqlAlias];
                $class     = $qComp['metadata'];

                $resultAlias = $selectExpression->fieldIdentificationVariable ?: $fieldName;
                $tableName   = ($class->isInheritanceTypeJoined())
                    ? $this->em->getUnitOfWork()->getEntityPersister($class->name)->getOwningTable($fieldName)
                    : $class->getTableName();

                $sqlTableAlias = $this->getSQLTableAlias($tableName, $dqlAlias);
                $fieldMapping  = $class->fieldMappings[$fieldName];
                $columnName    = $this->quoteStrategy->getColumnName($fieldName, $class, $this->platform);
                $columnAlias   = $this->getSQLColumnAlias($fieldMapping['columnName']);
                $col           = $sqlTableAlias . '.' . $columnName;

                if (isset($fieldMapping['requireSQLConversion'])) {
                    $type = Type::getType($fieldMapping['type']);
                    $col  = $type->convertToPHPValueSQL($col, $this->conn->getDatabasePlatform());
                }

                $sql .= $col . ' AS ' . $columnAlias;

                $this->scalarResultAliasMap[$resultAlias] = $columnAlias;

                if ( ! $hidden) {
                    $this->rsm->addScalarResult($columnAlias, $resultAlias, $fieldMapping['type']);
                    $this->scalarFields[$dqlAlias][$fieldName] = $columnAlias;
                }

                break;

            case ($expr instanceof AST\AggregateExpression):
            case ($expr instanceof AST\Functions\FunctionNode):
            case ($expr instanceof AST\SimpleArithmeticExpression):
            case ($expr instanceof AST\ArithmeticTerm):
            case ($expr instanceof AST\ArithmeticFactor):
            case ($expr instanceof AST\ParenthesisExpression):
            case ($expr instanceof AST\Literal):
            case ($expr instanceof AST\NullIfExpression):
            case ($expr instanceof AST\CoalesceExpression):
            case ($expr instanceof AST\GeneralCaseExpression):
            case ($expr instanceof AST\SimpleCaseExpression):
                $columnAlias = $this->getSQLColumnAlias('sclr');
                $resultAlias = $selectExpression->fieldIdentificationVariable ?: $this->scalarResultCounter++;

                $sql .= $expr->dispatch($this) . ' AS ' . $columnAlias;

                $this->scalarResultAliasMap[$resultAlias] = $columnAlias;

                if ( ! $hidden) {
                    // We cannot resolve field type here; assume 'string'.
                    $this->rsm->addScalarResult($columnAlias, $resultAlias, 'string');
                }
                break;

            case ($expr instanceof AST\Subselect):
                $columnAlias = $this->getSQLColumnAlias('sclr');
                $resultAlias = $selectExpression->fieldIdentificationVariable ?: $this->scalarResultCounter++;

                $sql .= '(' . $this->walkSubselect($expr) . ') AS ' . $columnAlias;

                $this->scalarResultAliasMap[$resultAlias] = $columnAlias;

                if ( ! $hidden) {
                    // We cannot resolve field type here; assume 'string'.
                    $this->rsm->addScalarResult($columnAlias, $resultAlias, 'string');
                }
                break;

            case ($expr instanceof AST\NewObjectExpression):
                $sql .= $this->walkNewObject($expr,$selectExpression->fieldIdentificationVariable);
                break;

            default:
                // IdentificationVariable or PartialObjectExpression
                if ($expr instanceof AST\PartialObjectExpression) {
                    $dqlAlias = $expr->identificationVariable;
                    $partialFieldSet = $expr->partialFieldSet;
                } else {
                    $dqlAlias = $expr;
                    $partialFieldSet = [];
                }

                $queryComp   = $this->queryComponents[$dqlAlias];
                $class       = $queryComp['metadata'];
                $resultAlias = $selectExpression->fieldIdentificationVariable ?: null;

                if ( ! isset($this->selectedClasses[$dqlAlias])) {
                    $this->selectedClasses[$dqlAlias] = [
                        'class'       => $class,
                        'dqlAlias'    => $dqlAlias,
                        'resultAlias' => $resultAlias
                    ];
                }

                $sqlParts = [];

                // Select all fields from the queried class
                foreach ($class->fieldMappings as $fieldName => $mapping) {
                    if ($partialFieldSet && ! in_array($fieldName, $partialFieldSet)) {
                        continue;
                    }

                    $tableName = (isset($mapping['inherited']))
                        ? $this->em->getClassMetadata($mapping['inherited'])->getTableName()
                        : $class->getTableName();

                    $sqlTableAlias    = $this->getSQLTableAlias($tableName, $dqlAlias);
                    $columnAlias      = $this->getSQLColumnAlias($mapping['columnName']);
                    $quotedColumnName = $this->quoteStrategy->getColumnName($fieldName, $class, $this->platform);

                    $col = $sqlTableAlias . '.' . $quotedColumnName;

                    if (isset($mapping['requireSQLConversion'])) {
                        $type = Type::getType($mapping['type']);
                        $col = $type->convertToPHPValueSQL($col, $this->platform);
                    }

                    $sqlParts[] = $col . ' AS '. $columnAlias;

                    $this->scalarResultAliasMap[$resultAlias][] = $columnAlias;

                    $this->rsm->addFieldResult($dqlAlias, $columnAlias, $fieldName, $class->name);
                }

                // Add any additional fields of subclasses (excluding inherited fields)
                // 1) on Single Table Inheritance: always, since its marginal overhead
                // 2) on Class Table Inheritance only if partial objects are disallowed,
                //    since it requires outer joining subtables.
                if ($class->isInheritanceTypeSingleTable() || ! $this->query->getHint(Query::HINT_FORCE_PARTIAL_LOAD)) {
                    foreach ($class->subClasses as $subClassName) {
                        $subClass      = $this->em->getClassMetadata($subClassName);
                        $sqlTableAlias = $this->getSQLTableAlias($subClass->getTableName(), $dqlAlias);

                        foreach ($subClass->fieldMappings as $fieldName => $mapping) {
                            if (isset($mapping['inherited']) || ($partialFieldSet && !in_array($fieldName, $partialFieldSet))) {
                                continue;
                            }

                            $columnAlias      = $this->getSQLColumnAlias($mapping['columnName']);
                            $quotedColumnName = $this->quoteStrategy->getColumnName($fieldName, $subClass, $this->platform);

                            $col = $sqlTableAlias . '.' . $quotedColumnName;

                            if (isset($mapping['requireSQLConversion'])) {
                                $type = Type::getType($mapping['type']);
                                $col = $type->convertToPHPValueSQL($col, $this->platform);
                            }

                            $sqlParts[] = $col . ' AS ' . $columnAlias;

                            $this->scalarResultAliasMap[$resultAlias][] = $columnAlias;

                            $this->rsm->addFieldResult($dqlAlias, $columnAlias, $fieldName, $subClassName);
                        }
                    }
                }

                $sql .= implode(', ', $sqlParts);
        }

        return $sql;
    }

    /**
     * {@inheritdoc}
     */
    public function walkQuantifiedExpression($qExpr)
    {
        return ' ' . strtoupper($qExpr->type) . '(' . $this->walkSubselect($qExpr->subselect) . ')';
    }

    /**
     * {@inheritdoc}
     */
    public function walkSubselect($subselect)
    {
        $useAliasesBefore  = $this->useSqlTableAliases;
        $rootAliasesBefore = $this->rootAliases;

        $this->rootAliases = []; // reset the rootAliases for the subselect
        $this->useSqlTableAliases = true;

        $sql  = $this->walkSimpleSelectClause($subselect->simpleSelectClause);
        $sql .= $this->walkSubselectFromClause($subselect->subselectFromClause);
        $sql .= $this->walkWhereClause($subselect->whereClause);

        $sql .= $subselect->groupByClause ? $this->walkGroupByClause($subselect->groupByClause) : '';
        $sql .= $subselect->havingClause ? $this->walkHavingClause($subselect->havingClause) : '';
        $sql .= $subselect->orderByClause ? $this->walkOrderByClause($subselect->orderByClause) : '';

        $this->rootAliases        = $rootAliasesBefore; // put the main aliases back
        $this->useSqlTableAliases = $useAliasesBefore;

        return $sql;
    }

    /**
     * {@inheritdoc}
     */
    public function walkSubselectFromClause($subselectFromClause)
    {
        $identificationVarDecls = $subselectFromClause->identificationVariableDeclarations;
        $sqlParts               = [];

        foreach ($identificationVarDecls as $subselectIdVarDecl) {
            $sqlParts[] = $this->walkIdentificationVariableDeclaration($subselectIdVarDecl);
        }

        return ' FROM ' . implode(', ', $sqlParts);
    }

    /**
     * {@inheritdoc}
     */
    public function walkSimpleSelectClause($simpleSelectClause)
    {
        return 'SELECT' . ($simpleSelectClause->isDistinct ? ' DISTINCT' : '')
            . $this->walkSimpleSelectExpression($simpleSelectClause->simpleSelectExpression);
    }

    /**
     * @param \Doctrine\ORM\Query\AST\ParenthesisExpression $parenthesisExpression
     *
     * @return string.
     */
    public function walkParenthesisExpression(AST\ParenthesisExpression $parenthesisExpression)
    {
        return sprintf('(%s)', $parenthesisExpression->expression->dispatch($this));
    }

    /**
     * @param AST\NewObjectExpression   $newObjectExpression
     * @param null|string               $newObjectResultAlias
     * @return string The SQL.
     */
    public function walkNewObject($newObjectExpression, $newObjectResultAlias=null)
    {
        $sqlSelectExpressions = [];
        $objIndex             = $newObjectResultAlias?:$this->newObjectCounter++;

        foreach ($newObjectExpression->args as $argIndex => $e) {
            $resultAlias = $this->scalarResultCounter++;
            $columnAlias = $this->getSQLColumnAlias('sclr');
            $fieldType   = 'string';

            switch (true) {
                case ($e instanceof AST\NewObjectExpression):
                    $sqlSelectExpressions[] = $e->dispatch($this);
                    break;

                case ($e instanceof AST\Subselect):
                    $sqlSelectExpressions[] = '(' . $e->dispatch($this) . ') AS ' . $columnAlias;
                    break;

                case ($e instanceof AST\PathExpression):
                    $dqlAlias  = $e->identificationVariable;
                    $qComp     = $this->queryComponents[$dqlAlias];
                    $class     = $qComp['metadata'];
                    $fieldType = $class->fieldMappings[$e->field]['type'];

                    $sqlSelectExpressions[] = trim($e->dispatch($this)) . ' AS ' . $columnAlias;
                    break;

                case ($e instanceof AST\Literal):
                    switch ($e->type) {
                        case AST\Literal::BOOLEAN:
                            $fieldType = 'boolean';
                            break;

                        case AST\Literal::NUMERIC:
                            $fieldType = is_float($e->value) ? 'float' : 'integer';
                            break;
                    }

                    $sqlSelectExpressions[] = trim($e->dispatch($this)) . ' AS ' . $columnAlias;
                    break;

                default:
                    $sqlSelectExpressions[] = trim($e->dispatch($this)) . ' AS ' . $columnAlias;
                    break;
            }

            $this->scalarResultAliasMap[$resultAlias] = $columnAlias;
            $this->rsm->addScalarResult($columnAlias, $resultAlias, $fieldType);

            $this->rsm->newObjectMappings[$columnAlias] = [
                'className' => $newObjectExpression->className,
                'objIndex'  => $objIndex,
                'argIndex'  => $argIndex
            ];
        }

        return implode(', ', $sqlSelectExpressions);
    }

    /**
     * {@inheritdoc}
     */
    public function walkSimpleSelectExpression($simpleSelectExpression)
    {
        $expr = $simpleSelectExpression->expression;
        $sql  = ' ';

        switch (true) {
            case ($expr instanceof AST\PathExpression):
                $sql .= $this->walkPathExpression($expr);
                break;

            case ($expr instanceof AST\Subselect):
                $alias = $simpleSelectExpression->fieldIdentificationVariable ?: $this->scalarResultCounter++;

                $columnAlias = 'sclr' . $this->aliasCounter++;
                $this->scalarResultAliasMap[$alias] = $columnAlias;

                $sql .= '(' . $this->walkSubselect($expr) . ') AS ' . $columnAlias;
                break;

            case ($expr instanceof AST\Functions\FunctionNode):
            case ($expr instanceof AST\SimpleArithmeticExpression):
            case ($expr instanceof AST\ArithmeticTerm):
            case ($expr instanceof AST\ArithmeticFactor):
            case ($expr instanceof AST\Literal):
            case ($expr instanceof AST\NullIfExpression):
            case ($expr instanceof AST\CoalesceExpression):
            case ($expr instanceof AST\GeneralCaseExpression):
            case ($expr instanceof AST\SimpleCaseExpression):
                $alias = $simpleSelectExpression->fieldIdentificationVariable ?: $this->scalarResultCounter++;

                $columnAlias = $this->getSQLColumnAlias('sclr');
                $this->scalarResultAliasMap[$alias] = $columnAlias;

                $sql .= $expr->dispatch($this) . ' AS ' . $columnAlias;
                break;

            case ($expr instanceof AST\ParenthesisExpression):
                $sql .= $this->walkParenthesisExpression($expr);
                break;

            default: // IdentificationVariable
                $sql .= $this->walkEntityIdentificationVariable($expr);
                break;
        }

        return $sql;
    }

    /**
     * {@inheritdoc}
     */
    public function walkAggregateExpression($aggExpression)
    {
        return $aggExpression->functionName . '(' . ($aggExpression->isDistinct ? 'DISTINCT ' : '')
            . $this->walkSimpleArithmeticExpression($aggExpression->pathExpression) . ')';
    }

    /**
     * {@inheritdoc}
     */
    public function walkGroupByClause($groupByClause)
    {
        $sqlParts = [];

        foreach ($groupByClause->groupByItems as $groupByItem) {
            $sqlParts[] = $this->walkGroupByItem($groupByItem);
        }

        return ' GROUP BY ' . implode(', ', $sqlParts);
    }

    /**
     * {@inheritdoc}
     */
    public function walkGroupByItem($groupByItem)
    {
        // StateFieldPathExpression
        if ( ! is_string($groupByItem)) {
            return $this->walkPathExpression($groupByItem);
        }

        // ResultVariable
        if (isset($this->queryComponents[$groupByItem]['resultVariable'])) {
            $resultVariable = $this->queryComponents[$groupByItem]['resultVariable'];

            if ($resultVariable instanceof AST\PathExpression) {
                return $this->walkPathExpression($resultVariable);
            }

            if (isset($resultVariable->pathExpression)) {
                return $this->walkPathExpression($resultVariable->pathExpression);
            }

            return $this->walkResultVariable($groupByItem);
        }

        // IdentificationVariable
        $sqlParts = [];

        foreach ($this->queryComponents[$groupByItem]['metadata']->fieldNames as $field) {
            $item       = new AST\PathExpression(AST\PathExpression::TYPE_STATE_FIELD, $groupByItem, $field);
            $item->type = AST\PathExpression::TYPE_STATE_FIELD;

            $sqlParts[] = $this->walkPathExpression($item);
        }

        foreach ($this->queryComponents[$groupByItem]['metadata']->associationMappings as $mapping) {
            if ($mapping['isOwningSide'] && $mapping['type'] & ClassMetadataInfo::TO_ONE) {
                $item       = new AST\PathExpression(AST\PathExpression::TYPE_SINGLE_VALUED_ASSOCIATION, $groupByItem, $mapping['fieldName']);
                $item->type = AST\PathExpression::TYPE_SINGLE_VALUED_ASSOCIATION;

                $sqlParts[] = $this->walkPathExpression($item);
            }
        }

        return implode(', ', $sqlParts);
    }

    /**
     * {@inheritdoc}
     */
    public function walkDeleteClause(AST\DeleteClause $deleteClause)
    {
        $class     = $this->em->getClassMetadata($deleteClause->abstractSchemaName);
        $tableName = $class->getTableName();
        $sql       = 'DELETE FROM ' . $this->quoteStrategy->getTableName($class, $this->platform);

        $this->setSQLTableAlias($tableName, $tableName, $deleteClause->aliasIdentificationVariable);
        $this->rootAliases[] = $deleteClause->aliasIdentificationVariable;

        return $sql;
    }

    /**
     * {@inheritdoc}
     */
    public function walkUpdateClause($updateClause)
    {
        $class     = $this->em->getClassMetadata($updateClause->abstractSchemaName);
        $tableName = $class->getTableName();
        $sql       = 'UPDATE ' . $this->quoteStrategy->getTableName($class, $this->platform);

        $this->setSQLTableAlias($tableName, $tableName, $updateClause->aliasIdentificationVariable);
        $this->rootAliases[] = $updateClause->aliasIdentificationVariable;

        $sql .= ' SET ' . implode(', ', array_map([$this, 'walkUpdateItem'], $updateClause->updateItems));

        return $sql;
    }

    /**
     * {@inheritdoc}
     */
    public function walkUpdateItem($updateItem)
    {
        $useTableAliasesBefore = $this->useSqlTableAliases;
        $this->useSqlTableAliases = false;

        $sql      = $this->walkPathExpression($updateItem->pathExpression) . ' = ';
        $newValue = $updateItem->newValue;

        switch (true) {
            case ($newValue instanceof AST\Node):
                $sql .= $newValue->dispatch($this);
                break;

            case ($newValue === null):
                $sql .= 'NULL';
                break;

            default:
                $sql .= $this->conn->quote($newValue);
                break;
        }

        $this->useSqlTableAliases = $useTableAliasesBefore;

        return $sql;
    }

    /**
     * {@inheritdoc}
     */
    public function walkWhereClause($whereClause)
    {
        $condSql  = null !== $whereClause ? $this->walkConditionalExpression($whereClause->conditionalExpression) : '';
        $discrSql = $this->_generateDiscriminatorColumnConditionSQL($this->rootAliases);

        if ($this->em->hasFilters()) {
            $filterClauses = [];
            foreach ($this->rootAliases as $dqlAlias) {
                $class = $this->queryComponents[$dqlAlias]['metadata'];
                $tableAlias = $this->getSQLTableAlias($class->table['name'], $dqlAlias);

                if ($filterExpr = $this->generateFilterConditionSQL($class, $tableAlias)) {
                    $filterClauses[] = $filterExpr;
                }
            }

            if (count($filterClauses)) {
                if ($condSql) {
                    $condSql = '(' . $condSql . ') AND ';
                }

                $condSql .= implode(' AND ', $filterClauses);
            }
        }

        if ($condSql) {
            return ' WHERE ' . (( ! $discrSql) ? $condSql : '(' . $condSql . ') AND ' . $discrSql);
        }

        if ($discrSql) {
            return ' WHERE ' . $discrSql;
        }

        return '';
    }

    /**
     * {@inheritdoc}
     */
    public function walkConditionalExpression($condExpr)
    {
        // Phase 2 AST optimization: Skip processing of ConditionalExpression
        // if only one ConditionalTerm is defined
        if ( ! ($condExpr instanceof AST\ConditionalExpression)) {
            return $this->walkConditionalTerm($condExpr);
        }

        return implode(' OR ', array_map([$this, 'walkConditionalTerm'], $condExpr->conditionalTerms));
    }

    /**
     * {@inheritdoc}
     */
    public function walkConditionalTerm($condTerm)
    {
        // Phase 2 AST optimization: Skip processing of ConditionalTerm
        // if only one ConditionalFactor is defined
        if ( ! ($condTerm instanceof AST\ConditionalTerm)) {
            return $this->walkConditionalFactor($condTerm);
        }

        return implode(' AND ', array_map([$this, 'walkConditionalFactor'], $condTerm->conditionalFactors));
    }

    /**
     * {@inheritdoc}
     */
    public function walkConditionalFactor($factor)
    {
        // Phase 2 AST optimization: Skip processing of ConditionalFactor
        // if only one ConditionalPrimary is defined
        return ( ! ($factor instanceof AST\ConditionalFactor))
            ? $this->walkConditionalPrimary($factor)
            : ($factor->not ? 'NOT ' : '') . $this->walkConditionalPrimary($factor->conditionalPrimary);
    }

    /**
     * {@inheritdoc}
     */
    public function walkConditionalPrimary($primary)
    {
        if ($primary->isSimpleConditionalExpression()) {
            return $primary->simpleConditionalExpression->dispatch($this);
        }

        if ($primary->isConditionalExpression()) {
            $condExpr = $primary->conditionalExpression;

            return '(' . $this->walkConditionalExpression($condExpr) . ')';
        }
    }

    /**
     * {@inheritdoc}
     */
    public function walkExistsExpression($existsExpr)
    {
        $sql = ($existsExpr->not) ? 'NOT ' : '';

        $sql .= 'EXISTS (' . $this->walkSubselect($existsExpr->subselect) . ')';

        return $sql;
    }

    /**
     * {@inheritdoc}
     */
    public function walkCollectionMemberExpression($collMemberExpr)
    {
        $sql = $collMemberExpr->not ? 'NOT ' : '';
        $sql .= 'EXISTS (SELECT 1 FROM ';

        $entityExpr   = $collMemberExpr->entityExpression;
        $collPathExpr = $collMemberExpr->collectionValuedPathExpression;

        $fieldName = $collPathExpr->field;
        $dqlAlias  = $collPathExpr->identificationVariable;

        $class = $this->queryComponents[$dqlAlias]['metadata'];

        switch (true) {
            // InputParameter
            case ($entityExpr instanceof AST\InputParameter):
                $dqlParamKey = $entityExpr->name;
                $entitySql   = '?';
                break;

            // SingleValuedAssociationPathExpression | IdentificationVariable
            case ($entityExpr instanceof AST\PathExpression):
                $entitySql = $this->walkPathExpression($entityExpr);
                break;

            default:
                throw new \BadMethodCallException("Not implemented");
        }

        $assoc = $class->associationMappings[$fieldName];

        if ($assoc['type'] == ClassMetadata::ONE_TO_MANY) {
            $targetClass      = $this->em->getClassMetadata($assoc['targetEntity']);
            $targetTableAlias = $this->getSQLTableAlias($targetClass->getTableName());
            $sourceTableAlias = $this->getSQLTableAlias($class->getTableName(), $dqlAlias);

            $sql .= $this->quoteStrategy->getTableName($targetClass, $this->platform) . ' ' . $targetTableAlias . ' WHERE ';

            $owningAssoc = $targetClass->associationMappings[$assoc['mappedBy']];
            $sqlParts    = [];

            foreach ($owningAssoc['targetToSourceKeyColumns'] as $targetColumn => $sourceColumn) {
                $targetColumn = $this->quoteStrategy->getColumnName($class->fieldNames[$targetColumn], $class, $this->platform);

                $sqlParts[] = $sourceTableAlias . '.' . $targetColumn . ' = ' . $targetTableAlias . '.' . $sourceColumn;
            }

            foreach ($this->quoteStrategy->getIdentifierColumnNames($targetClass, $this->platform) as $targetColumnName) {
                if (isset($dqlParamKey)) {
                    $this->parserResult->addParameterMapping($dqlParamKey, $this->sqlParamIndex++);
                }

                $sqlParts[] = $targetTableAlias . '.'  . $targetColumnName . ' = ' . $entitySql;
            }

            $sql .= implode(' AND ', $sqlParts);
        } else { // many-to-many
            $targetClass = $this->em->getClassMetadata($assoc['targetEntity']);

            $owningAssoc = $assoc['isOwningSide'] ? $assoc : $targetClass->associationMappings[$assoc['mappedBy']];
            $joinTable = $owningAssoc['joinTable'];

            // SQL table aliases
            $joinTableAlias   = $this->getSQLTableAlias($joinTable['name']);
            $targetTableAlias = $this->getSQLTableAlias($targetClass->getTableName());
            $sourceTableAlias = $this->getSQLTableAlias($class->getTableName(), $dqlAlias);

            // join to target table
            $sql .= $this->quoteStrategy->getJoinTableName($owningAssoc, $targetClass, $this->platform) . ' ' . $joinTableAlias
                . ' INNER JOIN ' . $this->quoteStrategy->getTableName($targetClass, $this->platform) . ' ' . $targetTableAlias . ' ON ';

            // join conditions
            $joinColumns  = $assoc['isOwningSide'] ? $joinTable['inverseJoinColumns'] : $joinTable['joinColumns'];
            $joinSqlParts = [];

            foreach ($joinColumns as $joinColumn) {
                $targetColumn = $this->quoteStrategy->getColumnName($targetClass->fieldNames[$joinColumn['referencedColumnName']], $targetClass, $this->platform);

                $joinSqlParts[] = $joinTableAlias . '.' . $joinColumn['name'] . ' = ' . $targetTableAlias . '.' . $targetColumn;
            }

            $sql .= implode(' AND ', $joinSqlParts);
            $sql .= ' WHERE ';

            $joinColumns = $assoc['isOwningSide'] ? $joinTable['joinColumns'] : $joinTable['inverseJoinColumns'];
            $sqlParts    = [];

            foreach ($joinColumns as $joinColumn) {
                $targetColumn = $this->quoteStrategy->getColumnName($class->fieldNames[$joinColumn['referencedColumnName']], $class, $this->platform);

                $sqlParts[] = $joinTableAlias . '.' . $joinColumn['name'] . ' = ' . $sourceTableAlias . '.' . $targetColumn;
            }

            foreach ($this->quoteStrategy->getIdentifierColumnNames($targetClass, $this->platform) as $targetColumnName) {
                if (isset($dqlParamKey)) {
                    $this->parserResult->addParameterMapping($dqlParamKey, $this->sqlParamIndex++);
                }

                $sqlParts[] = $targetTableAlias . '.' . $targetColumnName . ' IN (' . $entitySql . ')';
            }

            $sql .= implode(' AND ', $sqlParts);
        }

        return $sql . ')';
    }

    /**
     * {@inheritdoc}
     */
    public function walkEmptyCollectionComparisonExpression($emptyCollCompExpr)
    {
        $sizeFunc = new AST\Functions\SizeFunction('size');
        $sizeFunc->collectionPathExpression = $emptyCollCompExpr->expression;

        return $sizeFunc->getSql($this) . ($emptyCollCompExpr->not ? ' > 0' : ' = 0');
    }

    /**
     * {@inheritdoc}
     */
    public function walkNullComparisonExpression($nullCompExpr)
    {
        $expression = $nullCompExpr->expression;
        $comparison = ' IS' . ($nullCompExpr->not ? ' NOT' : '') . ' NULL';

        // Handle ResultVariable
        if (is_string($expression) && isset($this->queryComponents[$expression]['resultVariable'])) {
            return $this->walkResultVariable($expression) . $comparison;
        }

        // Handle InputParameter mapping inclusion to ParserResult
        if ($expression instanceof AST\InputParameter) {
            return $this->walkInputParameter($expression) . $comparison;
        }

        return $expression->dispatch($this) . $comparison;
    }

    /**
     * {@inheritdoc}
     */
    public function walkInExpression($inExpr)
    {
        $sql = $this->walkArithmeticExpression($inExpr->expression) . ($inExpr->not ? ' NOT' : '') . ' IN (';

        $sql .= ($inExpr->subselect)
            ? $this->walkSubselect($inExpr->subselect)
            : implode(', ', array_map([$this, 'walkInParameter'], $inExpr->literals));

        $sql .= ')';

        return $sql;
    }

    /**
     * {@inheritdoc}
     * @throws \Doctrine\ORM\Query\QueryException
     */
    public function walkInstanceOfExpression($instanceOfExpr)
    {
        $sql = '';

        $dqlAlias = $instanceOfExpr->identificationVariable;
        $discrClass = $class = $this->queryComponents[$dqlAlias]['metadata'];

        if ($class->discriminatorColumn) {
            $discrClass = $this->em->getClassMetadata($class->rootEntityName);
        }

        if ($this->useSqlTableAliases) {
            $sql .= $this->getSQLTableAlias($discrClass->getTableName(), $dqlAlias) . '.';
        }

        $sql .= $class->discriminatorColumn['name'] . ($instanceOfExpr->not ? ' NOT IN ' : ' IN ');
        $sql .= $this->getChildDiscriminatorsFromClassMetadata($discrClass, $instanceOfExpr);

        return $sql;
    }

    /**
     * {@inheritdoc}
     */
    public function walkInParameter($inParam)
    {
        return $inParam instanceof AST\InputParameter
            ? $this->walkInputParameter($inParam)
            : $this->walkLiteral($inParam);
    }

    /**
     * {@inheritdoc}
     */
    public function walkLiteral($literal)
    {
        switch ($literal->type) {
            case AST\Literal::STRING:
                return $this->conn->quote($literal->value);

            case AST\Literal::BOOLEAN:
                return $this->conn->getDatabasePlatform()->convertBooleans('true' === strtolower($literal->value));

            case AST\Literal::NUMERIC:
                return $literal->value;

            default:
                throw QueryException::invalidLiteral($literal);
        }
    }

    /**
     * {@inheritdoc}
     */
    public function walkBetweenExpression($betweenExpr)
    {
        $sql = $this->walkArithmeticExpression($betweenExpr->expression);

        if ($betweenExpr->not) {
            $sql .= ' NOT';
        }

        $sql .= ' BETWEEN ' . $this->walkArithmeticExpression($betweenExpr->leftBetweenExpression)
            . ' AND ' . $this->walkArithmeticExpression($betweenExpr->rightBetweenExpression);

        return $sql;
    }

    /**
     * {@inheritdoc}
     */
    public function walkLikeExpression($likeExpr)
    {
        $stringExpr = $likeExpr->stringExpression;
        $leftExpr   = (is_string($stringExpr) && isset($this->queryComponents[$stringExpr]['resultVariable']))
            ? $this->walkResultVariable($stringExpr)
            : $stringExpr->dispatch($this);

        $sql = $leftExpr . ($likeExpr->not ? ' NOT' : '') . ' LIKE ';

        if ($likeExpr->stringPattern instanceof AST\InputParameter) {
            $sql .= $this->walkInputParameter($likeExpr->stringPattern);
        } elseif ($likeExpr->stringPattern instanceof AST\Functions\FunctionNode) {
            $sql .= $this->walkFunction($likeExpr->stringPattern);
        } elseif ($likeExpr->stringPattern instanceof AST\PathExpression) {
            $sql .= $this->walkPathExpression($likeExpr->stringPattern);
        } else {
            $sql .= $this->walkLiteral($likeExpr->stringPattern);
        }

        if ($likeExpr->escapeChar) {
            $sql .= ' ESCAPE ' . $this->walkLiteral($likeExpr->escapeChar);
        }

        return $sql;
    }

    /**
     * {@inheritdoc}
     */
    public function walkStateFieldPathExpression($stateFieldPathExpression)
    {
        return $this->walkPathExpression($stateFieldPathExpression);
    }

    /**
     * {@inheritdoc}
     */
    public function walkComparisonExpression($compExpr)
    {
        $leftExpr  = $compExpr->leftExpression;
        $rightExpr = $compExpr->rightExpression;
        $sql       = '';

        $sql .= ($leftExpr instanceof AST\Node)
            ? $leftExpr->dispatch($this)
            : (is_numeric($leftExpr) ? $leftExpr : $this->conn->quote($leftExpr));

        $sql .= ' ' . $compExpr->operator . ' ';

        $sql .= ($rightExpr instanceof AST\Node)
            ? $rightExpr->dispatch($this)
            : (is_numeric($rightExpr) ? $rightExpr : $this->conn->quote($rightExpr));

        return $sql;
    }

    /**
     * {@inheritdoc}
     */
    public function walkInputParameter($inputParam)
    {
        $this->parserResult->addParameterMapping($inputParam->name, $this->sqlParamIndex++);

        $parameter = $this->query->getParameter($inputParam->name);

        if ($parameter && Type::hasType($type = $parameter->getType())) {
            return Type::getType($type)->convertToDatabaseValueSQL('?', $this->platform);
        }

        return '?';
    }

    /**
     * {@inheritdoc}
     */
    public function walkArithmeticExpression($arithmeticExpr)
    {
        return ($arithmeticExpr->isSimpleArithmeticExpression())
            ? $this->walkSimpleArithmeticExpression($arithmeticExpr->simpleArithmeticExpression)
            : '(' . $this->walkSubselect($arithmeticExpr->subselect) . ')';
    }

    /**
     * {@inheritdoc}
     */
    public function walkSimpleArithmeticExpression($simpleArithmeticExpr)
    {
        if ( ! ($simpleArithmeticExpr instanceof AST\SimpleArithmeticExpression)) {
            return $this->walkArithmeticTerm($simpleArithmeticExpr);
        }

        return implode(' ', array_map([$this, 'walkArithmeticTerm'], $simpleArithmeticExpr->arithmeticTerms));
    }

    /**
     * {@inheritdoc}
     */
    public function walkArithmeticTerm($term)
    {
        if (is_string($term)) {
            return (isset($this->queryComponents[$term]))
                ? $this->walkResultVariable($this->queryComponents[$term]['token']['value'])
                : $term;
        }

        // Phase 2 AST optimization: Skip processing of ArithmeticTerm
        // if only one ArithmeticFactor is defined
        if ( ! ($term instanceof AST\ArithmeticTerm)) {
            return $this->walkArithmeticFactor($term);
        }

        return implode(' ', array_map([$this, 'walkArithmeticFactor'], $term->arithmeticFactors));
    }

    /**
     * {@inheritdoc}
     */
    public function walkArithmeticFactor($factor)
    {
        if (is_string($factor)) {
            return (isset($this->queryComponents[$factor]))
                ? $this->walkResultVariable($this->queryComponents[$factor]['token']['value'])
                : $factor;
        }

        // Phase 2 AST optimization: Skip processing of ArithmeticFactor
        // if only one ArithmeticPrimary is defined
        if ( ! ($factor instanceof AST\ArithmeticFactor)) {
            return $this->walkArithmeticPrimary($factor);
        }

        $sign = $factor->isNegativeSigned() ? '-' : ($factor->isPositiveSigned() ? '+' : '');

        return $sign . $this->walkArithmeticPrimary($factor->arithmeticPrimary);
    }

    /**
     * Walks down an ArithmeticPrimary that represents an AST node, thereby generating the appropriate SQL.
     *
     * @param mixed $primary
     *
     * @return string The SQL.
     */
    public function walkArithmeticPrimary($primary)
    {
        if ($primary instanceof AST\SimpleArithmeticExpression) {
            return '(' . $this->walkSimpleArithmeticExpression($primary) . ')';
        }

        if ($primary instanceof AST\Node) {
            return $primary->dispatch($this);
        }

        return $this->walkEntityIdentificationVariable($primary);
    }

    /**
     * {@inheritdoc}
     */
    public function walkStringPrimary($stringPrimary)
    {
        return (is_string($stringPrimary))
            ? $this->conn->quote($stringPrimary)
            : $stringPrimary->dispatch($this);
    }

    /**
     * {@inheritdoc}
     */
    public function walkResultVariable($resultVariable)
    {
        $resultAlias = $this->scalarResultAliasMap[$resultVariable];

        if (is_array($resultAlias)) {
            return implode(', ', $resultAlias);
        }

        return $resultAlias;
    }

    /**
<<<<<<< HEAD
     * @param ClassMetadataInfo $discrClass
=======
     * @param ClassMetadataInfo $rootClass
>>>>>>> e91dcf8f
     * @param AST\InstanceOfExpression $instanceOfExpr
     * @return string The list in parentheses of valid child discriminators from the given class
     * @throws QueryException
     */
<<<<<<< HEAD
    private function getChildDiscriminatorsFromClassMetadata(ClassMetadataInfo $discrClass, AST\InstanceOfExpression $instanceOfExpr)
=======
    private function getChildDiscriminatorsFromClassMetadata(ClassMetadataInfo $rootClass, AST\InstanceOfExpression $instanceOfExpr)
>>>>>>> e91dcf8f
    {
        $sqlParameterList = [];
        $discriminators = [];
        foreach ($instanceOfExpr->value as $parameter) {
            if ($parameter instanceof AST\InputParameter) {
<<<<<<< HEAD
                $this->rsm->addMetadataParameterMapping($parameter->name, 'discriminatorValue');

                $sqlParameterList[] = $this->walkInputParameter($parameter);

=======
                $this->rsm->discriminatorParameters[$parameter->name] = $parameter->name;
                $sqlParameterList[] = $this->walkInParameter($parameter);
>>>>>>> e91dcf8f
                continue;
            }

            $metadata = $this->em->getClassMetadata($parameter);

<<<<<<< HEAD
            if ($metadata->getName() !== $discrClass->name && ! $metadata->getReflectionClass()->isSubclassOf($discrClass->name)) {
                throw QueryException::instanceOfUnrelatedClass($parameter, $discrClass->name);
            }

            // Include discriminators for parameter class and its subclass
            $hierarchyClasses = $metadata->subClasses;
            $hierarchyClasses[] = $metadata->name;

            foreach ($hierarchyClasses as $class) {
                $currentMetadata = $this->em->getClassMetadata($class);
                $currentDiscriminator = $currentMetadata->discriminatorValue;

                if (null !== $currentDiscriminator) {
                    $discriminators[$currentDiscriminator] = null;
                }
            }
=======
            if ($metadata->getName() !== $rootClass->name && ! $metadata->getReflectionClass()->isSubclassOf($rootClass->name)) {
                throw QueryException::instanceOfUnrelatedClass($parameter, $rootClass->name);
            }

            $discriminators = $discriminators + $this->getAllDiscriminators($metadata);
>>>>>>> e91dcf8f
        }

        foreach (array_keys($discriminators) as $dis) {
            $sqlParameterList[] = $this->conn->quote($dis);
        }

        return '(' . implode(', ', $sqlParameterList) . ')';
    }
<<<<<<< HEAD
=======

    private function getAllDiscriminators(ClassMetadata $classMetadata)
    {
        // FIXME: this code is identical to Query->getAllDiscriminators()
        $hierarchyClasses = $classMetadata->subClasses;
        $hierarchyClasses[] = $classMetadata->name;

        $discriminators = [];
        foreach ($hierarchyClasses as $class) {
            $currentMetadata = $this->em->getClassMetadata($class);
            $currentDiscriminator = $currentMetadata->discriminatorValue;

            if (null !== $currentDiscriminator) {
                $discriminators[$currentDiscriminator] = null;
            }
        }

        return $discriminators;
    }
>>>>>>> e91dcf8f
}<|MERGE_RESOLUTION|>--- conflicted
+++ resolved
@@ -2270,63 +2270,29 @@
     }
 
     /**
-<<<<<<< HEAD
-     * @param ClassMetadataInfo $discrClass
-=======
      * @param ClassMetadataInfo $rootClass
->>>>>>> e91dcf8f
      * @param AST\InstanceOfExpression $instanceOfExpr
      * @return string The list in parentheses of valid child discriminators from the given class
      * @throws QueryException
      */
-<<<<<<< HEAD
-    private function getChildDiscriminatorsFromClassMetadata(ClassMetadataInfo $discrClass, AST\InstanceOfExpression $instanceOfExpr)
-=======
     private function getChildDiscriminatorsFromClassMetadata(ClassMetadataInfo $rootClass, AST\InstanceOfExpression $instanceOfExpr)
->>>>>>> e91dcf8f
     {
         $sqlParameterList = [];
         $discriminators = [];
         foreach ($instanceOfExpr->value as $parameter) {
             if ($parameter instanceof AST\InputParameter) {
-<<<<<<< HEAD
-                $this->rsm->addMetadataParameterMapping($parameter->name, 'discriminatorValue');
-
-                $sqlParameterList[] = $this->walkInputParameter($parameter);
-
-=======
                 $this->rsm->discriminatorParameters[$parameter->name] = $parameter->name;
                 $sqlParameterList[] = $this->walkInParameter($parameter);
->>>>>>> e91dcf8f
                 continue;
             }
 
             $metadata = $this->em->getClassMetadata($parameter);
 
-<<<<<<< HEAD
-            if ($metadata->getName() !== $discrClass->name && ! $metadata->getReflectionClass()->isSubclassOf($discrClass->name)) {
-                throw QueryException::instanceOfUnrelatedClass($parameter, $discrClass->name);
-            }
-
-            // Include discriminators for parameter class and its subclass
-            $hierarchyClasses = $metadata->subClasses;
-            $hierarchyClasses[] = $metadata->name;
-
-            foreach ($hierarchyClasses as $class) {
-                $currentMetadata = $this->em->getClassMetadata($class);
-                $currentDiscriminator = $currentMetadata->discriminatorValue;
-
-                if (null !== $currentDiscriminator) {
-                    $discriminators[$currentDiscriminator] = null;
-                }
-            }
-=======
             if ($metadata->getName() !== $rootClass->name && ! $metadata->getReflectionClass()->isSubclassOf($rootClass->name)) {
                 throw QueryException::instanceOfUnrelatedClass($parameter, $rootClass->name);
             }
 
             $discriminators = $discriminators + $this->getAllDiscriminators($metadata);
->>>>>>> e91dcf8f
         }
 
         foreach (array_keys($discriminators) as $dis) {
@@ -2335,8 +2301,6 @@
 
         return '(' . implode(', ', $sqlParameterList) . ')';
     }
-<<<<<<< HEAD
-=======
 
     private function getAllDiscriminators(ClassMetadata $classMetadata)
     {
@@ -2356,5 +2320,4 @@
 
         return $discriminators;
     }
->>>>>>> e91dcf8f
 }